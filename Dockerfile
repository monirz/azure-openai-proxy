--- conflicted
+++ resolved
@@ -1,34 +1,16 @@
-# Use a multi-stage build for efficiency
 FROM golang:1.19 AS builder
 
-# Set working directory and copy project code
-WORKDIR /app
-COPY go.mod go.sum ./
+COPY . /builder
+WORKDIR /builder
 
-# Install dependencies (assuming go.mod is present)
-RUN go mod download
+RUN make build
 
-# Build the binary
-RUN go build -o azure-openai-proxy .
-
-# Switch to a lightweight base image
 FROM alpine:3
 
-# Set working directory for the final image
 WORKDIR /app
-RUN ls 
+RUN ls
 
-# Copy the binary and configuration file
-COPY --from=builder /app/azure-openai-proxy .
-COPY config/config.yaml ./config.yaml
+EXPOSE 8080
+COPY --from=builder /builder/bin .
 
-# Expose port for the application
-EXPOSE 8080
-<<<<<<< HEAD
-COPY --from=builder /builder/bin .
-COPY config/config.yaml /app/config.yaml
-=======
->>>>>>> efaca246
-
-# Entrypoint for the application
 ENTRYPOINT ["/app/azure-openai-proxy"]